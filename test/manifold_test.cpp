--- conflicted
+++ resolved
@@ -335,817 +335,4 @@
 
   EXPECT_EQ(prop1.volume, prop2.volume);
   EXPECT_EQ(prop1.surfaceArea, prop2.surfaceArea);
-<<<<<<< HEAD
-=======
-}
-
-TEST(Manifold, Smooth) {
-  Manifold tet = Manifold::Tetrahedron();
-  Manifold smooth = Manifold::Smooth(tet.GetMesh());
-  int n = 100;
-  smooth = smooth.Refine(n);
-  ExpectMeshes(smooth, {{2 * n * n + 2, 4 * n * n}});
-  auto prop = smooth.GetProperties();
-  EXPECT_NEAR(prop.volume, 18.7, 0.1);
-  EXPECT_NEAR(prop.surfaceArea, 34.5, 0.1);
-
-#ifdef MANIFOLD_EXPORT
-  if (options.exportModels) ExportMesh("smoothTet.glb", smooth.GetMesh(), {});
-#endif
-}
-
-#ifdef MANIFOLD_EXPORT
-TEST(Manifold, HullFail) {
-  Manifold body = ReadMesh("hull-body.glb");
-  Manifold mask = ReadMesh("hull-mask.glb");
-  Manifold ret = body - mask;
-  MeshGL mesh = ret.GetMesh();
-}
-#endif
-
-TEST(Manifold, RefineQuads) {
-  Manifold cylinder =
-      Manifold(WithPositionColors(Manifold::Cylinder(2, 1, -1, 12).SmoothOut()))
-          .RefineToLength(0.05);
-  EXPECT_EQ(cylinder.NumTri(), 16892);
-  auto prop = cylinder.GetProperties();
-  EXPECT_NEAR(prop.volume, 2 * glm::pi<float>(), 0.003);
-  EXPECT_NEAR(prop.surfaceArea, 6 * glm::pi<float>(), 0.004);
-  const MeshGL out = cylinder.GetMeshGL();
-  CheckGL(out);
-
-  const MeshGL baseline = WithPositionColors(cylinder);
-  float maxDiff = 0;
-  for (int i = 0; i < out.vertProperties.size(); ++i) {
-    maxDiff = glm::max(
-        maxDiff, glm::abs(out.vertProperties[i] - baseline.vertProperties[i]));
-  }
-  // This has a wide tolerance because the triangle colors on the ends are still
-  // being stretched out into circular arcs, which introduces unavoidable error.
-  EXPECT_LE(maxDiff, 0.07);
-
-#ifdef MANIFOLD_EXPORT
-  ExportOptions options2;
-  options2.mat.metalness = 0;
-  options2.mat.roughness = 0.5;
-  options2.mat.colorChannels = {3, 4, 5, -1};
-  if (options.exportModels) ExportMesh("refinedCylinder.glb", out, options2);
-#endif
-}
-
-TEST(Manifold, SmoothFlat) {
-  Manifold cone = Manifold::Cylinder(5, 10, 5, 12).SmoothOut();
-  Manifold smooth = cone.RefineToLength(0.5).CalculateNormals(0);
-  auto prop = smooth.GetProperties();
-  EXPECT_NEAR(prop.volume, 1165.77, 0.01);
-  EXPECT_NEAR(prop.surfaceArea, 769.88, 0.01);
-  MeshGL out = smooth.GetMeshGL();
-  CheckGL(out);
-
-#ifdef MANIFOLD_EXPORT
-  ExportOptions options2;
-  options2.faceted = false;
-  options2.mat.normalChannels = {3, 4, 5};
-  options2.mat.roughness = 0;
-  if (options.exportModels) ExportMesh("smoothCone.glb", out, options2);
-#endif
-}
-
-glm::vec4 CircularTangent(const glm::vec3& tangent, const glm::vec3& edgeVec) {
-  const glm::vec3 dir = glm::normalize(tangent);
-
-  float weight = glm::abs(glm::dot(dir, glm::normalize(edgeVec)));
-  if (weight == 0) {
-    weight = 1;
-  }
-  // Quadratic weighted bezier for circular interpolation
-  const glm::vec4 bz2 =
-      weight * glm::vec4(dir * glm::length(edgeVec) / (2 * weight), 1);
-  // Equivalent cubic weighted bezier
-  const glm::vec4 bz3 = glm::mix(glm::vec4(0, 0, 0, 1), bz2, 2 / 3.0f);
-  // Convert from homogeneous form to geometric form
-  return glm::vec4(glm::vec3(bz3) / bz3.w, bz3.w);
-}
-
-TEST(Manifold, SmoothTorus) {
-  Mesh torusMesh =
-      Manifold::Revolve(CrossSection::Circle(1, 8).Translate({2, 0}), 6)
-          .GetMesh();
-  const int numTri = torusMesh.triVerts.size();
-
-  // Create correct toroidal halfedge tangents - SmoothOut() is too generic to
-  // do this perfectly.
-  torusMesh.halfedgeTangent.resize(3 * numTri);
-  for (int tri = 0; tri < numTri; ++tri) {
-    for (const int i : {0, 1, 2}) {
-      glm::vec4& tangent = torusMesh.halfedgeTangent[3 * tri + i];
-      const glm::vec3 v = torusMesh.vertPos[torusMesh.triVerts[tri][i]];
-      const glm::vec3 edge =
-          torusMesh.vertPos[torusMesh.triVerts[tri][(i + 1) % 3]] - v;
-      if (edge.z == 0) {
-        glm::vec3 tan(v.y, -v.x, 0);
-        tan *= glm::sign(glm::dot(tan, edge));
-        tangent = CircularTangent(tan, edge);
-      } else if (glm::abs(glm::determinant(
-                     glm::mat2(glm::vec2(v), glm::vec2(edge)))) < kTolerance) {
-        const float theta = glm::asin(v.z);
-        glm::vec2 xy(v);
-        const float r = glm::length(xy);
-        xy = xy / r * v.z * (r > 2 ? -1.0f : 1.0f);
-        glm::vec3 tan(xy.x, xy.y, glm::cos(theta));
-        tan *= glm::sign(glm::dot(tan, edge));
-        tangent = CircularTangent(tan, edge);
-      } else {
-        tangent = {0, 0, 0, -1};
-      }
-    }
-  }
-
-  Manifold smooth = Manifold(torusMesh).RefineToLength(0.1).CalculateNormals(0);
-  Mesh out = smooth.GetMesh();
-  for (glm::vec3 v : out.vertPos) {
-    glm::vec3 p(v.x, v.y, 0);
-    p = glm::normalize(p) * 2.0f;
-    float r = glm::length(v - p);
-    ASSERT_NEAR(r, 1, 0.005);
-  }
-
-#ifdef MANIFOLD_EXPORT
-  ExportOptions options2;
-  options2.faceted = false;
-  options2.mat.normalChannels = {3, 4, 5};
-  options2.mat.roughness = 0;
-  if (options.exportModels) ExportMesh("smoothTorus.glb", out, options2);
-#endif
-}
-
-TEST(Manifold, SineSurface) {
-  MeshGL surface = LevelSet(
-      [](glm::vec3 p) {
-        float mid = glm::sin(p.x) + glm::sin(p.y);
-        return (p.z > mid - 0.5 && p.z < mid + 0.5) ? 1 : -1;
-      },
-      {glm::vec3(-2 * glm::pi<float>() + 0.2),
-       glm::vec3(0 * glm::pi<float>() - 0.2)},
-      1);
-  Manifold smoothed = Manifold(surface).SmoothOut(50).Refine(8);
-  auto prop = smoothed.GetProperties();
-  EXPECT_NEAR(prop.volume, 8.08, 0.01);
-  EXPECT_NEAR(prop.surfaceArea, 30.85, 0.01);
-  EXPECT_EQ(smoothed.Genus(), 0);
-
-#ifdef MANIFOLD_EXPORT
-  if (options.exportModels) {
-    ExportOptions options2;
-    // options2.mat.colorChannels = {3, 4, 5, -1};
-    ExportMesh("sinesurface.glb", smoothed.GetMeshGL(), options2);
-  }
-#endif
-}
-
-TEST(Manifold, Smooth2Length) {
-  Manifold cone = Manifold::Extrude(
-      CrossSection::Circle(10, 10).Translate({10, 0}), 2, 0, 0, {0, 0});
-  cone += cone.Scale({1, 1, -5});
-  Manifold smooth = Manifold::Smooth(cone.GetMesh());
-  smooth = smooth.RefineToLength(0.1);
-  ExpectMeshes(smooth, {{85250, 170496}});
-  auto prop = smooth.GetProperties();
-  EXPECT_NEAR(prop.volume, 4842, 1);
-  EXPECT_NEAR(prop.surfaceArea, 1400, 1);
-
-#ifdef MANIFOLD_EXPORT
-  if (options.exportModels) ExportMesh("smoothCones.glb", smooth.GetMesh(), {});
-#endif
-}
-
-TEST(Manifold, SmoothSphere) {
-  int n[5] = {4, 8, 16, 32, 64};
-  float precision[5] = {0.006, 0.003, 0.003, 0.0005, 0.00006};
-  for (int i = 0; i < 5; ++i) {
-    Manifold sphere = Manifold::Sphere(1, n[i]);
-    // Refine(3*x) puts a center point in the triangle, which is the worst
-    // case.
-    Manifold smoothed = Manifold::Smooth(sphere.GetMesh()).Refine(6);
-    Mesh out = smoothed.GetMesh();
-    auto bounds =
-        std::minmax_element(out.vertPos.begin(), out.vertPos.end(),
-                            [](const glm::vec3& a, const glm::vec3& b) {
-                              return glm::dot(a, a) < glm::dot(b, b);
-                            });
-    float min = glm::length(*bounds.first);
-    float max = glm::length(*bounds.second);
-    EXPECT_NEAR(min, 1, precision[i]);
-    EXPECT_NEAR(max, 1, precision[i]);
-  }
-}
-
-TEST(Manifold, SmoothNormals) {
-  Manifold cylinder = Manifold::Cylinder(10, 5, 5, 8);
-  Manifold out = cylinder.SmoothOut().RefineToLength(0.1);
-  Manifold byNormals =
-      cylinder.CalculateNormals(0).SmoothByNormals(0).RefineToLength(0.1);
-  auto outProp = out.GetProperties();
-  auto byNormalsProp = byNormals.GetProperties();
-  EXPECT_FLOAT_EQ(outProp.volume, byNormalsProp.volume);
-  EXPECT_FLOAT_EQ(outProp.surfaceArea, byNormalsProp.surfaceArea);
-
-#ifdef MANIFOLD_EXPORT
-  if (options.exportModels)
-    ExportMesh("smoothCylinder.glb", byNormals.GetMesh(), {});
-#endif
-}
-
-TEST(Manifold, ManualSmooth) {
-  // Unit Octahedron
-  const Mesh oct = Manifold::Sphere(1, 4).GetMesh();
-  Mesh smooth = Manifold::Smooth(oct).GetMesh();
-  // Sharpen the edge from vert 4 to 5
-  smooth.halfedgeTangent[6].w = 0;
-  smooth.halfedgeTangent[22].w = 0;
-  smooth.halfedgeTangent[16].w = 0;
-  smooth.halfedgeTangent[18].w = 0;
-  Manifold interp(smooth);
-  interp = interp.Refine(100);
-
-  ExpectMeshes(interp, {{40002, 80000}});
-  auto prop = interp.GetProperties();
-  EXPECT_NEAR(prop.volume, 3.83, 0.01);
-  EXPECT_NEAR(prop.surfaceArea, 11.95, 0.01);
-
-#ifdef MANIFOLD_EXPORT
-  if (options.exportModels) {
-    interp = interp.CalculateCurvature(-1, 0).SetProperties(
-        3, [](float* newProp, glm::vec3 pos, const float* oldProp) {
-          const glm::vec3 red(1, 0, 0);
-          const glm::vec3 purple(1, 0, 1);
-          glm::vec3 color =
-              glm::mix(purple, red, glm::smoothstep(0.0f, 2.0f, oldProp[0]));
-          for (const int i : {0, 1, 2}) newProp[i] = color[i];
-        });
-    const MeshGL out = interp.GetMeshGL();
-    ExportOptions options;
-    options.mat.roughness = 0.1;
-    options.mat.colorChannels = {3, 4, 5, -1};
-    ExportMesh("sharpenedSphere.glb", out, options);
-  }
-#endif
-}
-
-TEST(Manifold, SmoothMirrored) {
-  const Mesh tet = Manifold::Tetrahedron().Scale({1, 2, 3}).GetMesh();
-  Manifold smooth = Manifold::Smooth(tet);
-  Manifold mirror = smooth.Scale({-2, 2, 2}).Refine(10);
-  smooth = smooth.Refine(10).Scale({2, 2, 2});
-
-  auto prop0 = smooth.GetProperties();
-  auto prop1 = mirror.GetProperties();
-  EXPECT_NEAR(prop0.volume, prop1.volume, 0.1);
-  EXPECT_NEAR(prop0.surfaceArea, prop1.surfaceArea, 0.1);
-
-#ifdef MANIFOLD_EXPORT
-  if (options.exportModels) ExportMesh("mirrored.glb", mirror.GetMesh(), {});
-#endif
-}
-
-TEST(Manifold, Csaszar) {
-  Manifold csaszar = Manifold::Smooth(Csaszar());
-  csaszar = csaszar.Refine(100);
-  ExpectMeshes(csaszar, {{70000, 140000}});
-  auto prop = csaszar.GetProperties();
-  EXPECT_NEAR(prop.volume, 89873, 10);
-  EXPECT_NEAR(prop.surfaceArea, 15301, 10);
-
-#ifdef MANIFOLD_EXPORT
-  if (options.exportModels) {
-    const Mesh out = csaszar.GetMesh();
-    ExportOptions options;
-    options.faceted = false;
-    options.mat.roughness = 0.1;
-
-    options.mat.vertColor.resize(csaszar.NumVert());
-    const glm::vec4 blue(0, 0, 1, 1);
-    const glm::vec4 yellow(1, 1, 0, 1);
-    for (int tri = 0; tri < csaszar.NumTri(); ++tri) {
-      for (int i : {0, 1, 2}) {
-        const glm::vec3& uvw = {0.5, 0.5, 0.0};
-        const float alpha = glm::min(uvw[0], glm::min(uvw[1], uvw[2]));
-        options.mat.vertColor[out.triVerts[tri][i]] =
-            glm::mix(yellow, blue, glm::smoothstep(0.0f, 0.2f, alpha));
-      }
-    }
-    ExportMesh("smoothCsaszar.glb", out, options);
-  }
-#endif
-}
-
-/**
- * These tests verify the calculation of a manifold's geometric properties.
- */
-TEST(Manifold, GetProperties) {
-  Manifold cube = Manifold::Cube();
-  auto prop = cube.GetProperties();
-  EXPECT_FLOAT_EQ(prop.volume, 1.0f);
-  EXPECT_FLOAT_EQ(prop.surfaceArea, 6.0f);
-
-  cube = cube.Scale(glm::vec3(-1.0f));
-  prop = cube.GetProperties();
-  EXPECT_FLOAT_EQ(prop.volume, 1.0f);
-  EXPECT_FLOAT_EQ(prop.surfaceArea, 6.0f);
-}
-
-TEST(Manifold, Precision) {
-  Manifold cube = Manifold::Cube();
-  EXPECT_FLOAT_EQ(cube.Precision(), kTolerance);
-  cube = cube.Scale({0.1, 1, 10});
-  EXPECT_FLOAT_EQ(cube.Precision(), 10 * kTolerance);
-  cube = cube.Translate({-100, -10, -1});
-  EXPECT_FLOAT_EQ(cube.Precision(), 100 * kTolerance);
-}
-
-TEST(Manifold, Precision2) {
-  Manifold cube = Manifold::Cube();
-  cube = cube.Translate({-0.5, 0, 0}).Scale({2, 1, 1});
-  EXPECT_FLOAT_EQ(cube.Precision(), 2 * kTolerance);
-}
-
-TEST(Manifold, Precision3) {
-  Manifold cylinder = Manifold::Cylinder(1, 1, 1, 1000);
-  const auto prop = cylinder.GetProperties();
-
-  MeshGL mesh = cylinder.GetMeshGL();
-  mesh.precision = 0.001;
-  mesh.faceID.clear();
-  Manifold cylinder2(mesh);
-
-  const auto prop2 = cylinder2.GetProperties();
-  EXPECT_NEAR(prop.volume, prop2.volume, 0.001);
-  EXPECT_NEAR(prop.surfaceArea, prop2.surfaceArea, 0.001);
-}
-
-/**
- * Curvature is the inverse of the radius of curvature, and signed such that
- * positive is convex and negative is concave. There are two orthogonal
- * principal curvatures at any point on a manifold, with one maximum and the
- * other minimum. Gaussian curvature is their product, while mean
- * curvature is their sum. Here we check our discrete approximations
- * calculated at each vertex against the constant expected values of spheres
- * of different radii and at different mesh resolutions.
- */
-TEST(Manifold, CalculateCurvature) {
-  const float precision = 0.015;
-  for (int n = 4; n < 100; n *= 2) {
-    const int gaussianIdx = 3;
-    const int meanIdx = 4;
-    Manifold sphere = Manifold::Sphere(1, 64).CalculateCurvature(
-        gaussianIdx - 3, meanIdx - 3);
-    MeshGL sphereGL = sphere.GetMeshGL();
-    ASSERT_EQ(sphereGL.numProp, 5);
-    EXPECT_NEAR(GetMinProperty(sphereGL, meanIdx), 2, 2 * precision);
-    EXPECT_NEAR(GetMaxProperty(sphereGL, meanIdx), 2, 2 * precision);
-    EXPECT_NEAR(GetMinProperty(sphereGL, gaussianIdx), 1, precision);
-    EXPECT_NEAR(GetMaxProperty(sphereGL, gaussianIdx), 1, precision);
-
-    sphere = sphere.Scale(glm::vec3(2.0f))
-                 .CalculateCurvature(gaussianIdx - 3, meanIdx - 3);
-    sphereGL = sphere.GetMeshGL();
-    ASSERT_EQ(sphereGL.numProp, 5);
-    EXPECT_NEAR(GetMinProperty(sphereGL, meanIdx), 1, precision);
-    EXPECT_NEAR(GetMaxProperty(sphereGL, meanIdx), 1, precision);
-    EXPECT_NEAR(GetMinProperty(sphereGL, gaussianIdx), 0.25, 0.25 * precision);
-    EXPECT_NEAR(GetMaxProperty(sphereGL, gaussianIdx), 0.25, 0.25 * precision);
-  }
-}
-
-/**
- * Testing more advanced Manifold operations.
- */
-
-TEST(Manifold, Transform) {
-  Manifold cube = Manifold::Cube({1, 2, 3});
-  Manifold cube2 = cube;
-  cube = cube.Rotate(30, 40, 50).Scale({6, 5, 4}).Translate({1, 2, 3});
-
-  glm::mat3 rX(1.0f, 0.0f, 0.0f,          //
-               0.0f, cosd(30), sind(30),  //
-               0.0f, -sind(30), cosd(30));
-  glm::mat3 rY(cosd(40), 0.0f, -sind(40),  //
-               0.0f, 1.0f, 0.0f,           //
-               sind(40), 0.0f, cosd(40));
-  glm::mat3 rZ(cosd(50), sind(50), 0.0f,   //
-               -sind(50), cosd(50), 0.0f,  //
-               0.0f, 0.0f, 1.0f);
-  glm::mat3 s = glm::mat3(1.0f);
-  s[0][0] = 6;
-  s[1][1] = 5;
-  s[2][2] = 4;
-  glm::mat4x3 transform = glm::mat4x3(s * rZ * rY * rX);
-  transform[3] = glm::vec3(1, 2, 3);
-  cube2 = cube2.Transform(transform);
-
-  Identical(cube.GetMesh(), cube2.GetMesh());
-}
-
-TEST(Manifold, Slice) {
-  Manifold cube = Manifold::Cube();
-  CrossSection bottom = cube.Slice();
-  CrossSection top = cube.Slice(1);
-  EXPECT_EQ(bottom.Area(), 1);
-  EXPECT_EQ(top.Area(), 0);
-}
-
-TEST(Manifold, MeshRelation) {
-  Mesh gyroidMesh = Gyroid();
-  MeshGL gyroidMeshGL = WithIndexColors(gyroidMesh);
-  Manifold gyroid(gyroidMeshGL);
-
-#ifdef MANIFOLD_EXPORT
-  ExportOptions opt;
-  opt.mat.roughness = 1;
-  opt.mat.colorChannels = glm::ivec4(3, 4, 5, -1);
-  if (options.exportModels) ExportMesh("gyroid.glb", gyroid.GetMeshGL(), opt);
-#endif
-
-  RelatedGL(gyroid, {gyroidMeshGL});
-}
-
-TEST(Manifold, MeshRelationTransform) {
-  const Manifold cube = Manifold::Cube();
-  const MeshGL cubeGL = cube.GetMeshGL();
-  const Manifold turned = cube.Rotate(45, 90);
-
-  RelatedGL(turned, {cubeGL});
-}
-
-TEST(Manifold, MeshRelationRefine) {
-  const Mesh in = Csaszar();
-  MeshGL inGL = WithIndexColors(in);
-  Manifold csaszar(inGL);
-
-  RelatedGL(csaszar, {inGL});
-  csaszar = csaszar.RefineToLength(1);
-  ExpectMeshes(csaszar, {{9019, 18038, 3}});
-  RelatedGL(csaszar, {inGL});
-
-#ifdef MANIFOLD_EXPORT
-  ExportOptions opt;
-  opt.mat.roughness = 1;
-  opt.mat.colorChannels = glm::ivec4(3, 4, 5, -1);
-  if (options.exportModels) ExportMesh("csaszar.glb", csaszar.GetMeshGL(), opt);
-#endif
-}
-
-TEST(Manifold, MeshGLRoundTrip) {
-  const Manifold cylinder = Manifold::Cylinder(2, 1);
-  ASSERT_GE(cylinder.OriginalID(), 0);
-  MeshGL inGL = cylinder.GetMeshGL();
-  const Manifold cylinder2(inGL);
-  const MeshGL outGL = cylinder2.GetMeshGL();
-
-  ASSERT_EQ(inGL.runOriginalID.size(), 1);
-  ASSERT_EQ(outGL.runOriginalID.size(), 1);
-  ASSERT_EQ(outGL.runOriginalID[0], inGL.runOriginalID[0]);
-
-  RelatedGL(cylinder2, {inGL});
-}
-
-void CheckCube(const MeshGL& cubeSTL) {
-  Manifold cube(cubeSTL);
-  EXPECT_EQ(cube.NumTri(), 12);
-  EXPECT_EQ(cube.NumVert(), 8);
-  EXPECT_EQ(cube.NumPropVert(), 24);
-
-  auto prop = cube.GetProperties();
-  EXPECT_FLOAT_EQ(prop.volume, 1.0f);
-  EXPECT_FLOAT_EQ(prop.surfaceArea, 6.0f);
-}
-
-TEST(Manifold, Merge) {
-  MeshGL cubeSTL = CubeSTL();
-  EXPECT_EQ(cubeSTL.NumTri(), 12);
-  EXPECT_EQ(cubeSTL.NumVert(), 36);
-
-  Manifold cubeBad(cubeSTL);
-  EXPECT_TRUE(cubeBad.IsEmpty());
-  EXPECT_EQ(cubeBad.Status(), Manifold::Error::NotManifold);
-
-  EXPECT_TRUE(cubeSTL.Merge());
-  CheckCube(cubeSTL);
-
-  EXPECT_FALSE(cubeSTL.Merge());
-  EXPECT_EQ(cubeSTL.mergeFromVert.size(), 28);
-  cubeSTL.mergeFromVert.resize(14);
-  cubeSTL.mergeToVert.resize(14);
-
-  EXPECT_TRUE(cubeSTL.Merge());
-  EXPECT_EQ(cubeSTL.mergeFromVert.size(), 28);
-  CheckCube(cubeSTL);
-}
-
-TEST(Manifold, FaceIDRoundTrip) {
-  const Manifold cube = Manifold::Cube();
-  ASSERT_GE(cube.OriginalID(), 0);
-  MeshGL inGL = cube.GetMeshGL();
-  ASSERT_EQ(NumUnique(inGL.faceID), 6);
-  inGL.faceID = {0, 1, 2, 3, 4, 5, 6, 7, 8, 9, 10, 11};
-
-  const Manifold cube2(inGL);
-  const MeshGL outGL = cube2.GetMeshGL();
-  ASSERT_EQ(NumUnique(outGL.faceID), 12);
-}
-
-TEST(Manifold, MirrorUnion) {
-  auto a = Manifold::Cube({5., 5., 5.}, true);
-  auto b = a.Translate({2.5, 2.5, 2.5});
-  auto result = a + b + b.Mirror({1, 1, 0});
-
-#ifdef MANIFOLD_EXPORT
-  if (options.exportModels)
-    ExportMesh("manifold_mirror_union.glb", result.GetMesh(), {});
-#endif
-
-  auto vol_a = a.GetProperties().volume;
-  EXPECT_FLOAT_EQ(vol_a * 2.75, result.GetProperties().volume);
-  EXPECT_TRUE(a.Mirror(glm::vec3(0)).IsEmpty());
-}
-
-TEST(Manifold, MirrorUnion2) {
-  auto a = Manifold::Cube();
-  auto result = Manifold::Compose({a.Mirror({1, 0, 0})});
-  EXPECT_TRUE(result.MatchesTriNormals());
-}
-
-TEST(Manifold, Invalid) {
-  auto invalid = Manifold::Error::InvalidConstruction;
-  auto circ = CrossSection::Circle(10.);
-  auto empty_circ = CrossSection::Circle(-2.);
-  auto empty_sq = CrossSection::Square(glm::vec2(0.0f));
-
-  EXPECT_EQ(Manifold::Sphere(0).Status(), invalid);
-  EXPECT_EQ(Manifold::Cylinder(0, 5).Status(), invalid);
-  EXPECT_EQ(Manifold::Cylinder(2, -5).Status(), invalid);
-  EXPECT_EQ(Manifold::Cube(glm::vec3(0.0f)).Status(), invalid);
-  EXPECT_EQ(Manifold::Cube({-1, 1, 1}).Status(), invalid);
-  EXPECT_EQ(Manifold::Extrude(circ, 0.).Status(), invalid);
-  EXPECT_EQ(Manifold::Extrude(empty_circ, 10.).Status(), invalid);
-  EXPECT_EQ(Manifold::Revolve(empty_sq).Status(), invalid);
-}
-
-TEST(Manifold, MultiCompose) {
-  auto part = Manifold::Compose({Manifold::Cube({10, 10, 10})});
-  auto finalAssembly =
-      Manifold::Compose({part, part.Translate({0, 10, 0}),
-                         part.Mirror({1, 0, 0}).Translate({10, 0, 0}),
-                         part.Mirror({1, 0, 0}).Translate({10, 10, 0})});
-  EXPECT_FLOAT_EQ(finalAssembly.GetProperties().volume, 4000);
-}
-
-TEST(Manifold, MergeDegenerates) {
-  MeshGL cube = Manifold::Cube(glm::vec3(1), true).GetMeshGL();
-  MeshGL squash;
-  squash.vertProperties = cube.vertProperties;
-  squash.triVerts = cube.triVerts;
-  // Move one vert to the position of its neighbor and remove one triangle
-  // linking them to break the manifold.
-  squash.vertProperties[squash.vertProperties.size() - 1] *= -1;
-  squash.triVerts.resize(squash.triVerts.size() - 3);
-  // Rotate the degenerate triangle to the middle to catch more problems.
-  std::rotate(squash.triVerts.begin(), squash.triVerts.begin() + 3 * 5,
-              squash.triVerts.end());
-  // Merge should remove the now duplicate vertex.
-  EXPECT_TRUE(squash.Merge());
-  // Manifold should remove the triangle with two references to the same vert.
-  Manifold squashed = Manifold(squash);
-  EXPECT_FALSE(squashed.IsEmpty());
-  EXPECT_EQ(squashed.Status(), Manifold::Error::NoError);
-}
-
-TEST(Manifold, PinchedVert) {
-  Mesh shape;
-  shape.vertPos = {{0, 0, 0},         //
-                   {1, 1, 0},         //
-                   {1, -1, 0},        //
-                   {-0.00001, 0, 0},  //
-                   {-1, -1, -0},      //
-                   {-1, 1, 0},        //
-                   {0, 0, 2},         //
-                   {0, 0, -2}};
-  shape.triVerts = {{0, 2, 6},  //
-                    {2, 1, 6},  //
-                    {1, 0, 6},  //
-                    {4, 3, 6},  //
-                    {3, 5, 6},  //
-                    {5, 4, 6},  //
-                    {2, 0, 4},  //
-                    {0, 3, 4},  //
-                    {3, 0, 1},  //
-                    {3, 1, 5},  //
-                    {7, 2, 4},  //
-                    {7, 4, 5},  //
-                    {7, 5, 1},  //
-                    {7, 1, 2}};
-  Manifold touch(shape);
-  EXPECT_FALSE(touch.IsEmpty());
-  EXPECT_EQ(touch.Status(), Manifold::Error::NoError);
-  EXPECT_EQ(touch.Genus(), 0);
-}
-
-TEST(Manifold, TictacHull) {
-  const float tictacRad = 100;
-  const float tictacHeight = 500;
-  const int tictacSeg = 1000;
-  const float tictacMid = tictacHeight - 2 * tictacRad;
-  const auto sphere = Manifold::Sphere(tictacRad, tictacSeg);
-  const std::vector<Manifold> spheres{sphere,
-                                      sphere.Translate({0, 0, tictacMid})};
-  const auto tictac = Manifold::Hull(spheres);
-
-#ifdef MANIFOLD_EXPORT
-  if (options.exportModels) {
-    ExportMesh("tictac_hull.glb", tictac.GetMesh(), {});
-  }
-#endif
-
-  EXPECT_EQ(sphere.NumVert() + tictacSeg, tictac.NumVert());
-}
-
-TEST(Manifold, HollowHull) {
-  auto sphere = Manifold::Sphere(100, 360);
-  auto hollow = sphere - sphere.Scale({0.8, 0.8, 0.8});
-  const float sphere_vol = sphere.GetProperties().volume;
-  EXPECT_FLOAT_EQ(hollow.Hull().GetProperties().volume, sphere_vol);
-}
-
-TEST(Manifold, CubeHull) {
-  std::vector<glm::vec3> cubePts = {
-      {0, 0, 0},       {1, 0, 0},   {0, 1, 0},      {0, 0, 1},  // corners
-      {1, 1, 0},       {0, 1, 1},   {1, 0, 1},      {1, 1, 1},  // corners
-      {0.5, 0.5, 0.5}, {0.5, 0, 0}, {0.5, 0.7, 0.2}  // internal points
-  };
-  auto cube = Manifold::Hull(cubePts);
-  EXPECT_FLOAT_EQ(cube.GetProperties().volume, 1);
-}
-
-TEST(Manifold, EmptyHull) {
-  const std::vector<glm::vec3> tooFew{{0, 0, 0}, {1, 0, 0}, {0, 1, 0}};
-  EXPECT_TRUE(Manifold::Hull(tooFew).IsEmpty());
-
-  const std::vector<glm::vec3> coplanar{
-      {0, 0, 0}, {1, 0, 0}, {0, 1, 0}, {1, 1, 0}};
-  EXPECT_TRUE(Manifold::Hull(coplanar).IsEmpty());
-}
-
-TEST(Manifold, MinGapCubeCube) {
-  auto a = Manifold::Cube();
-  auto b = Manifold::Cube().Translate({2, 2, 0});
-
-  float distance = a.MinGap(b, 1.5f);
-
-  EXPECT_FLOAT_EQ(distance, sqrt(2));
-}
-
-TEST(Manifold, MinGapCubeCube2) {
-  auto a = Manifold::Cube();
-  auto b = Manifold::Cube().Translate({3, 3, 0});
-
-  float distance = a.MinGap(b, 3);
-
-  EXPECT_FLOAT_EQ(distance, sqrt(2) * 2);
-}
-
-TEST(Manifold, MinGapCubeSphereOverlapping) {
-  auto a = Manifold::Cube();
-  auto b = Manifold::Sphere(1);
-
-  float distance = a.MinGap(b, 0.1f);
-
-  EXPECT_FLOAT_EQ(distance, 0);
-}
-
-TEST(Manifold, MinGapSphereSphere) {
-  auto a = Manifold::Sphere(1);
-  auto b = Manifold::Sphere(1).Translate({2, 2, 0});
-
-  float distance = a.MinGap(b, 0.85f);
-
-  EXPECT_FLOAT_EQ(distance, 2 * sqrt(2) - 2);
-}
-
-TEST(Manifold, MinGapSphereSphereOutOfBounds) {
-  auto a = Manifold::Sphere(1);
-  auto b = Manifold::Sphere(1).Translate({2, 2, 0});
-
-  float distance = a.MinGap(b, 0.8f);
-
-  EXPECT_FLOAT_EQ(distance, 0.8f);
-}
-
-TEST(Manifold, MinGapClosestPointOnEdge) {
-  auto a = Manifold::Cube({1, 1, 1}, true).Rotate(0, 0, 45);
-  auto b =
-      Manifold::Cube({1, 1, 1}, true).Rotate(0, 45, 0).Translate({2, 0, 0});
-
-  float distance = a.MinGap(b, 0.7f);
-
-  EXPECT_FLOAT_EQ(distance, 2 - sqrt(2));
-}
-
-TEST(Manifold, MinGapClosestPointOnTriangleFace) {
-  auto a = Manifold::Cube();
-  auto b = Manifold::Cube().Scale({10, 10, 10}).Translate({2, -5, -1});
-
-  float distance = a.MinGap(b, 1.1f);
-
-  EXPECT_FLOAT_EQ(distance, 1);
-}
-
-TEST(Manifold, MingapAfterTransformations) {
-  auto a = Manifold::Sphere(1, 512).Rotate(30, 30, 30);
-  auto b =
-      Manifold::Sphere(1, 512).Scale({3, 1, 1}).Rotate(0, 90, 45).Translate(
-          {3, 0, 0});
-
-  float distance = a.MinGap(b, 1.1f);
-
-  ASSERT_NEAR(distance, 1, 0.001f);
-}
-
-TEST(Manifold, MingapStretchyBracelet) {
-  auto a = StretchyBracelet();
-  auto b = StretchyBracelet().Translate({0, 0, 20});
-
-  float distance = a.MinGap(b, 10);
-
-  ASSERT_NEAR(distance, 5, 0.001f);
-}
-
-TEST(Manifold, MinGapAfterTransformationsOutOfBounds) {
-  auto a = Manifold::Sphere(1, 512).Rotate(30, 30, 30);
-  auto b =
-      Manifold::Sphere(1, 512).Scale({3, 1, 1}).Rotate(0, 90, 45).Translate(
-          {3, 0, 0});
-
-  float distance = a.MinGap(b, 0.95f);
-
-  ASSERT_NEAR(distance, 0.95f, 0.001f);
-}
-TEST(Manifold, TriangleDistanceClosestPointsOnVertices) {
-  std::array<glm::vec3, 3> p = {glm::vec3{-1, 0, 0}, glm::vec3{1, 0, 0},
-                                glm::vec3{0, 1, 0}};
-
-  std::array<glm::vec3, 3> q = {glm::vec3{2, 0, 0}, glm::vec3{4, 0, 0},
-                                glm::vec3{3, 1, 0}};
-
-  float distance = DistanceTriangleTriangleSquared(p, q);
-
-  EXPECT_FLOAT_EQ(distance, 1);
-}
-
-TEST(Manifold, TriangleDistanceClosestPointOnEdge) {
-  std::array<glm::vec3, 3> p = {glm::vec3{-1, 0, 0}, glm::vec3{1, 0, 0},
-                                glm::vec3{0, 1, 0}};
-
-  std::array<glm::vec3, 3> q = {glm::vec3{-1, 2, 0}, glm::vec3{1, 2, 0},
-                                glm::vec3{0, 3, 0}};
-
-  float distance = DistanceTriangleTriangleSquared(p, q);
-
-  EXPECT_FLOAT_EQ(distance, 1);
-}
-
-TEST(Manifold, TriangleDistanceClosestPointOnEdge2) {
-  std::array<glm::vec3, 3> p = {glm::vec3{-1, 0, 0}, glm::vec3{1, 0, 0},
-                                glm::vec3{0, 1, 0}};
-
-  std::array<glm::vec3, 3> q = {glm::vec3{1, 1, 0}, glm::vec3{3, 1, 0},
-                                glm::vec3{2, 2, 0}};
-
-  float distance = DistanceTriangleTriangleSquared(p, q);
-
-  EXPECT_FLOAT_EQ(distance, 0.5f);
-}
-
-TEST(Manifold, TriangleDistanceClosestPointOnFace) {
-  std::array<glm::vec3, 3> p = {glm::vec3{-1, 0, 0}, glm::vec3{1, 0, 0},
-                                glm::vec3{0, 1, 0}};
-
-  std::array<glm::vec3, 3> q = {glm::vec3{-1, 2, -0.5f}, glm::vec3{1, 2, -0.5f},
-                                glm::vec3{0, 2, 1.5f}};
-
-  float distance = DistanceTriangleTriangleSquared(p, q);
-
-  EXPECT_FLOAT_EQ(distance, 1);
-}
-
-TEST(Manifold, TriangleDistanceOverlapping) {
-  std::array<glm::vec3, 3> p = {glm::vec3{-1, 0, 0}, glm::vec3{1, 0, 0},
-                                glm::vec3{0, 1, 0}};
-
-  std::array<glm::vec3, 3> q = {glm::vec3{-1, 0, 0}, glm::vec3{1, 0.5f, 0},
-                                glm::vec3{0, 1, 0}};
-
-  float distance = DistanceTriangleTriangleSquared(p, q);
-
-  EXPECT_FLOAT_EQ(distance, 0);
->>>>>>> a122bde7
 }